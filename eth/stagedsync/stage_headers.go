package stagedsync

import (
	"context"
	"encoding/binary"
	"fmt"
	"math/big"
	"runtime"
	"sync/atomic"
	"time"

	"github.com/c2h5oh/datasize"
	"github.com/holiman/uint256"
	libcommon "github.com/ledgerwatch/erigon-lib/common"
	"github.com/ledgerwatch/erigon-lib/etl"
	proto_downloader "github.com/ledgerwatch/erigon-lib/gointerfaces/downloader"
	"github.com/ledgerwatch/erigon-lib/kv"
	"github.com/ledgerwatch/erigon/cmd/downloader/downloadergrpc"
	"github.com/ledgerwatch/erigon/cmd/rpcdaemon/interfaces"
	"github.com/ledgerwatch/erigon/common"
	"github.com/ledgerwatch/erigon/common/dbutils"
	"github.com/ledgerwatch/erigon/core/rawdb"
	"github.com/ledgerwatch/erigon/core/types"
	"github.com/ledgerwatch/erigon/eth/stagedsync/stages"
	"github.com/ledgerwatch/erigon/ethdb/privateapi"
	"github.com/ledgerwatch/erigon/p2p/enode"
	"github.com/ledgerwatch/erigon/params"
	"github.com/ledgerwatch/erigon/rlp"
	"github.com/ledgerwatch/erigon/turbo/snapshotsync"
	"github.com/ledgerwatch/erigon/turbo/snapshotsync/snapshothashes"
	"github.com/ledgerwatch/erigon/turbo/stages/headerdownload"
	"github.com/ledgerwatch/log/v3"
)

type HeadersCfg struct {
<<<<<<< HEAD
	db                    kv.RwDB
	hd                    *headerdownload.HeaderDownload
	statusCh              chan privateapi.ExecutionStatus
	chainConfig           params.ChainConfig
	headerReqSend         func(context.Context, *headerdownload.HeaderRequest) (enode.ID, bool)
	announceNewHashes     func(context.Context, []headerdownload.Announce)
	penalize              func(context.Context, []headerdownload.PenaltyItem)
	batchSize             datasize.ByteSize
	noP2PDiscovery        bool
	tmpdir                string
	reverseDownloadCh     chan privateapi.PayloadMessage
	unwindForkChoicePOSCh chan common.Hash
	waitingPosHeaders     *uint32 // atomic boolean flag
=======
	db                kv.RwDB
	hd                *headerdownload.HeaderDownload
	chainConfig       params.ChainConfig
	headerReqSend     func(context.Context, *headerdownload.HeaderRequest) (enode.ID, bool)
	announceNewHashes func(context.Context, []headerdownload.Announce)
	penalize          func(context.Context, []headerdownload.PenaltyItem)
	batchSize         datasize.ByteSize
	noP2PDiscovery    bool
	tmpdir            string
	reverseDownloadCh chan privateapi.PayloadMessage
	waitingPosHeaders *uint32 // atomic boolean flag
>>>>>>> 576a3173

	snapshots          *snapshotsync.AllSnapshots
	snapshotDownloader proto_downloader.DownloaderClient
	blockReader        interfaces.FullBlockReader
}

func StageHeadersCfg(
	db kv.RwDB,
	headerDownload *headerdownload.HeaderDownload,
	chainConfig params.ChainConfig,
	headerReqSend func(context.Context, *headerdownload.HeaderRequest) (enode.ID, bool),
	announceNewHashes func(context.Context, []headerdownload.Announce),
	penalize func(context.Context, []headerdownload.PenaltyItem),
	batchSize datasize.ByteSize,
	noP2PDiscovery bool,
	reverseDownloadCh chan privateapi.PayloadMessage,
	unwindForkChoicePOSCh chan common.Hash,
	waitingPosHeaders *uint32, // atomic boolean flag
	snapshots *snapshotsync.AllSnapshots,
	snapshotDownloader proto_downloader.DownloaderClient,
	blockReader interfaces.FullBlockReader,
	tmpdir string,
) HeadersCfg {
	return HeadersCfg{
<<<<<<< HEAD
		db:                    db,
		hd:                    headerDownload,
		statusCh:              statusCh,
		chainConfig:           chainConfig,
		headerReqSend:         headerReqSend,
		announceNewHashes:     announceNewHashes,
		penalize:              penalize,
		batchSize:             batchSize,
		noP2PDiscovery:        noP2PDiscovery,
		reverseDownloadCh:     reverseDownloadCh,
		unwindForkChoicePOSCh: unwindForkChoicePOSCh,
		waitingPosHeaders:     waitingPosHeaders,
		snapshots:             snapshots,
		snapshotDownloader:    snapshotDownloader,
		blockReader:           blockReader,
=======
		db:                 db,
		hd:                 headerDownload,
		chainConfig:        chainConfig,
		headerReqSend:      headerReqSend,
		announceNewHashes:  announceNewHashes,
		penalize:           penalize,
		batchSize:          batchSize,
		tmpdir:             tmpdir,
		noP2PDiscovery:     noP2PDiscovery,
		reverseDownloadCh:  reverseDownloadCh,
		waitingPosHeaders:  waitingPosHeaders,
		snapshots:          snapshots,
		snapshotDownloader: snapshotDownloader,
		blockReader:        blockReader,
>>>>>>> 576a3173
	}
}

func SpawnStageHeaders(
	s *StageState,
	u Unwinder,
	ctx context.Context,
	tx kv.RwTx,
	cfg HeadersCfg,
	initialCycle bool,
	test bool, // Set to true in tests, allows the stage to fail rather than wait indefinitely
) error {
	useExternalTx := tx != nil
	if !useExternalTx {
		var err error
		tx, err = cfg.db.BeginRw(ctx)
		if err != nil {
			return err
		}
		defer tx.Rollback()
	}
	var blockNumber uint64

	if s == nil {
		blockNumber = 0
	} else {
		blockNumber = s.BlockNumber
	}

	isTrans, err := rawdb.Transitioned(tx, blockNumber, cfg.chainConfig.TerminalTotalDifficulty)
	if err != nil {
		return err
	}

	if isTrans {
		return HeadersPOS(s, u, ctx, tx, cfg, initialCycle, test, useExternalTx)
	} else {
		return HeadersPOW(s, u, ctx, tx, cfg, initialCycle, test, useExternalTx)
	}
}

// HeadersDownward progresses Headers stage in the downward direction
func HeadersPOS(
	s *StageState,
	u Unwinder,
	ctx context.Context,
	tx kv.RwTx,
	cfg HeadersCfg,
	initialCycle bool,
	test bool, // Set to true in tests, allows the stage to fail rather than wait indefinitely
	useExternalTx bool,
) error {
	// Waiting for the beacon chain
	log.Info("Waiting for payloads...")
	var payloadMessage privateapi.PayloadMessage
	var forkChoiceUpdateHash common.Hash
	atomic.StoreUint32(cfg.waitingPosHeaders, 1)
	// Decide what kind of action we need to take place
	select {
	case payloadMessage = <-cfg.reverseDownloadCh:
	case forkChoiceUpdateHash = <-cfg.unwindForkChoicePOSCh:
		atomic.StoreUint32(cfg.waitingPosHeaders, 0)
		forkChoiceHeaderNumber, err := rawdb.ReadBlockHashNumber(tx, forkChoiceUpdateHash)

		if err != nil {
			cfg.statusCh <- privateapi.ExecutionStatus{Error: err}
			return err
		}

		if forkChoiceHeaderNumber == -1{
			cfg.statusCh <- privateapi.ExecutionStatus{Status: privateapi.Success}
			return nil
		}

		u.UnwindTo(uint64(forkChoiceHeaderNumber-1), common.Hash{})
		cfg.statusCh <- privateapi.ExecutionStatus{Status: privateapi.Syncing}

		return nil
	case <-cfg.hd.SkipCycleHack:
		atomic.StoreUint32(cfg.waitingPosHeaders, 0)
		return nil
	}

	atomic.StoreUint32(cfg.waitingPosHeaders, 0)

	cfg.hd.ClearPendingExecutionStatus()

	header := payloadMessage.Header
	headerNumber := header.Number.Uint64()
	headerHash := header.Hash()

	cfg.hd.UpdateTopSeenHeightPoS(headerNumber)

	existingHash, err := rawdb.ReadCanonicalHash(tx, headerNumber)
	if err != nil {
		cfg.hd.ExecutionStatusCh <- privateapi.ExecutionStatus{Error: err}
		return err
	}

	// TODO(yperbasis): handle re-orgs properly
	if s.BlockNumber >= headerNumber && headerHash != existingHash {
		u.UnwindTo(headerNumber-1, common.Hash{})
		cfg.hd.ExecutionStatusCh <- privateapi.ExecutionStatus{Status: privateapi.Syncing}
		return nil
	}
	// Set chain header reader right
	cfg.hd.SetHeaderReader(&chainReader{config: &cfg.chainConfig, tx: tx, blockReader: cfg.blockReader})

	logPrefix := s.LogPrefix()
	logEvery := time.NewTicker(logInterval)
	defer logEvery.Stop()

	headerInserter := headerdownload.NewHeaderInserter(logPrefix, nil, s.BlockNumber)

	// If we have the parent then we can move on with the stagedsync
	parent, err := rawdb.ReadHeaderByHash(tx, header.ParentHash)
	if err != nil {
		cfg.hd.ExecutionStatusCh <- privateapi.ExecutionStatus{Error: err}
		return err
	}
	if parent != nil {
		if err := cfg.hd.VerifyHeader(header); err != nil {
			log.Warn("Verification failed for header", "hash", headerHash, "height", headerNumber, "error", err)
			cfg.hd.ExecutionStatusCh <- privateapi.ExecutionStatus{
				Status:          privateapi.Invalid,
				LatestValidHash: header.ParentHash,
			}
			return nil
		}

		cfg.hd.SetPendingExecutionStatus(headerHash)

		if err := headerInserter.FeedHeaderPoS(tx, header, headerHash); err != nil {
			return err
		}
		// We can insert raw bodies immediately and skip stage 3. (stage 2 will not be skipped)
		// TODO(Giulio2002): Fix inconsistency
		if err := rawdb.WriteRawBody(tx, headerHash, headerNumber, payloadMessage.Body); err != nil {
			return err
		}
		if err := stages.SaveStageProgress(tx, stages.Bodies, headerNumber); err != nil {
			return err
		}

		if err := fixCanonicalChain(logPrefix, logEvery, headerInserter.GetHighest(), headerInserter.GetHighestHash(), tx, cfg.blockReader); err != nil {
			return fmt.Errorf("fix canonical chain: %w", err)
		}
		if !useExternalTx {
			if err := tx.Commit(); err != nil {
				return err
			}
		}

		return nil
	}

	// If we don't have the right parent, download the missing ancestors
	cfg.hd.ExecutionStatusCh <- privateapi.ExecutionStatus{Status: privateapi.Syncing}

	cfg.hd.SetPOSSync(true)
	if err = cfg.hd.ReadProgressFromDb(tx); err != nil {
		return err
	}
	cfg.hd.SetProcessed(headerNumber)
	cfg.hd.SetExpectedHash(header.ParentHash)
	cfg.hd.SetFetching(true)

	log.Info(fmt.Sprintf("[%s] Waiting for headers...", logPrefix), "from", headerNumber)

	stopped := false
	prevProgress := headerNumber

	headerCollector := etl.NewCollector(logPrefix, cfg.tmpdir, etl.NewSortableBuffer(etl.BufferOptimalSize))
	defer headerCollector.Close()
	cfg.hd.SetHeadersCollector(headerCollector)
	// Cleanup after we finish backward sync
	defer func() {
		cfg.hd.SetHeadersCollector(nil)
		cfg.hd.Unsync()
		cfg.hd.SetFetching(false)
	}()

	var req headerdownload.HeaderRequest
	for !stopped {
		sentToPeer := false
		maxRequests := 4096
		for !sentToPeer && !stopped && maxRequests != 0 {
			req = cfg.hd.RequestMoreHeadersForPOS()
			_, sentToPeer = cfg.headerReqSend(ctx, &req)
			maxRequests--
		}

		if cfg.hd.Synced() { // We do not break unless there best header changed
			stopped = true
		}
		// Sleep and check for logs
		timer := time.NewTimer(2 * time.Millisecond)
		select {
		case <-ctx.Done():
			stopped = true
		case <-logEvery.C:
			diff := prevProgress - cfg.hd.Progress()
			if cfg.hd.Progress() <= prevProgress {
				log.Info("Wrote Block Headers backwards", "from", headerNumber,
					"now", cfg.hd.Progress(), "blk/sec", float64(diff)/float64(logInterval/time.Second))
				prevProgress = cfg.hd.Progress()
			}
		case <-timer.C:
			log.Trace("RequestQueueTime (header) ticked")
		}
		// Cleanup timer
		timer.Stop()
	}
	// If the user stopped it, we don't update anything
	if !cfg.hd.Synced() {
		return nil
	}

	headerLoadFunc := func(key, value []byte, _ etl.CurrentTableReader, _ etl.LoadNextFunc) error {
		var h types.Header
		if err := rlp.DecodeBytes(value, &h); err != nil {
			return err
		}
		if err := cfg.hd.VerifyHeader(&h); err != nil {
			log.Warn("Verification failed for header", "hash", h.Hash(), "height", h.Number.Uint64(), "error", err)
			return err
		}
		return headerInserter.FeedHeaderPoS(tx, &h, h.Hash())
	}

	if err := headerCollector.Load(tx, kv.Headers, headerLoadFunc, etl.TransformArgs{
		LogDetailsLoad: func(k, v []byte) (additionalLogArguments []interface{}) {
			return []interface{}{"block", binary.BigEndian.Uint64(k)}
		},
	}); err != nil {
		return err
	}

	if err := cfg.hd.VerifyHeader(header); err != nil {
		log.Warn("Verification failed for header", "hash", headerHash, "height", headerNumber, "error", err)
		return nil
	}
	if err := headerInserter.FeedHeaderPoS(tx, header, headerHash); err != nil {
		return err
	}
	if err := fixCanonicalChain(logPrefix, logEvery, headerInserter.GetHighest(), headerInserter.GetHighestHash(), tx, cfg.blockReader); err != nil {
		return fmt.Errorf("fix canonical chain: %w", err)
	}

	if !useExternalTx {
		if err := tx.Commit(); err != nil {
			return err
		}
	}

	return nil
}

// HeadersForward progresses Headers stage in the forward direction
func HeadersPOW(
	s *StageState,
	u Unwinder,
	ctx context.Context,
	tx kv.RwTx,
	cfg HeadersCfg,
	initialCycle bool,
	test bool, // Set to true in tests, allows the stage to fail rather than wait indefinitely
	useExternalTx bool,
) error {
	if err := DownloadAndIndexSnapshotsIfNeed(s, ctx, tx, cfg); err != nil {
		return err
	}

	var headerProgress uint64
	var err error

	if err = cfg.hd.ReadProgressFromDb(tx); err != nil {
		return err
	}
	cfg.hd.SetPOSSync(false)
	cfg.hd.SetFetching(true)
	defer cfg.hd.SetFetching(false)
	headerProgress = cfg.hd.Progress()
	logPrefix := s.LogPrefix()
	// Check if this is called straight after the unwinds, which means we need to create new canonical markings
	hash, err := rawdb.ReadCanonicalHash(tx, headerProgress)
	if err != nil {
		return err
	}
	logEvery := time.NewTicker(logInterval)
	defer logEvery.Stop()
	if hash == (common.Hash{}) {
		headHash := rawdb.ReadHeadHeaderHash(tx)
		if err = fixCanonicalChain(logPrefix, logEvery, headerProgress, headHash, tx, cfg.blockReader); err != nil {
			return err
		}
		if !useExternalTx {
			if err = tx.Commit(); err != nil {
				return err
			}
		}
		return nil
	}

	// Allow other stages to run 1 cycle if no network available
	if initialCycle && cfg.noP2PDiscovery {
		return nil
	}

	log.Info(fmt.Sprintf("[%s] Waiting for headers...", logPrefix), "from", headerProgress)

	localTd, err := rawdb.ReadTd(tx, hash, headerProgress)
	if err != nil {
		return err
	}
	if localTd == nil {
		return fmt.Errorf("localTD is nil: %d, %x", headerProgress, hash)
	}
	headerInserter := headerdownload.NewHeaderInserter(logPrefix, localTd, headerProgress)
	cfg.hd.SetHeaderReader(&chainReader{config: &cfg.chainConfig, tx: tx, blockReader: cfg.blockReader})

	var sentToPeer bool
	stopped := false
	prevProgress := headerProgress
Loop:
	for !stopped {

		isTrans, err := rawdb.Transitioned(tx, headerProgress, cfg.chainConfig.TerminalTotalDifficulty)
		if err != nil {
			return err
		}

		if isTrans {
			if err := s.Update(tx, headerProgress); err != nil {
				return err
			}
			break
		}
		currentTime := uint64(time.Now().Unix())
		req, penalties := cfg.hd.RequestMoreHeaders(currentTime)
		if req != nil {
			_, sentToPeer = cfg.headerReqSend(ctx, req)
			if sentToPeer {
				// If request was actually sent to a peer, we update retry time to be 5 seconds in the future
				cfg.hd.UpdateRetryTime(req, currentTime, 5 /* timeout */)
				log.Trace("Sent request", "height", req.Number)
			}
		}
		if len(penalties) > 0 {
			cfg.penalize(ctx, penalties)
		}
		maxRequests := 64 // Limit number of requests sent per round to let some headers to be inserted into the database
		for req != nil && sentToPeer && maxRequests > 0 {
			req, penalties = cfg.hd.RequestMoreHeaders(currentTime)
			if req != nil {
				_, sentToPeer = cfg.headerReqSend(ctx, req)
				if sentToPeer {
					// If request was actually sent to a peer, we update retry time to be 5 seconds in the future
					cfg.hd.UpdateRetryTime(req, currentTime, 5 /*timeout */)
					log.Trace("Sent request", "height", req.Number)
				}
			}
			if len(penalties) > 0 {
				cfg.penalize(ctx, penalties)
			}
			maxRequests--
		}

		// Send skeleton request if required
		req = cfg.hd.RequestSkeleton()
		if req != nil {
			_, sentToPeer = cfg.headerReqSend(ctx, req)
			if sentToPeer {
				log.Trace("Sent skeleton request", "height", req.Number)
			}
		}
		// Load headers into the database
		var inSync bool
		if inSync, err = cfg.hd.InsertHeaders(headerInserter.NewFeedHeaderFunc(tx, cfg.blockReader), cfg.chainConfig.TerminalTotalDifficulty, logPrefix, logEvery.C); err != nil {
			return err
		}

		announces := cfg.hd.GrabAnnounces()
		if len(announces) > 0 {
			cfg.announceNewHashes(ctx, announces)
		}
		if headerInserter.BestHeaderChanged() { // We do not break unless there best header changed
			if !initialCycle {
				// if this is not an initial cycle, we need to react quickly when new headers are coming in
				break
			}
			// if this is initial cycle, we want to make sure we insert all known headers (inSync)
			if inSync {
				break
			}
		}
		if test {
			break
		}
		timer := time.NewTimer(1 * time.Second)
		select {
		case <-ctx.Done():
			stopped = true
		case <-logEvery.C:
			progress := cfg.hd.Progress()
			logProgressHeaders(logPrefix, prevProgress, progress)
			prevProgress = progress
		case <-timer.C:
			log.Trace("RequestQueueTime (header) ticked")
		case <-cfg.hd.DeliveryNotify:
			log.Trace("headerLoop woken up by the incoming request")
		case <-cfg.hd.SkipCycleHack:
			break Loop
		}
		timer.Stop()
	}
	if headerInserter.Unwind() {
		u.UnwindTo(headerInserter.UnwindPoint(), common.Hash{})
	} else if headerInserter.GetHighest() != 0 {
		if err := fixCanonicalChain(logPrefix, logEvery, headerInserter.GetHighest(), headerInserter.GetHighestHash(), tx, cfg.blockReader); err != nil {
			return fmt.Errorf("fix canonical chain: %w", err)
		}
	}
	if !useExternalTx {
		if err := tx.Commit(); err != nil {
			return err
		}
	}
	if stopped {
		return libcommon.ErrStopped
	}
	// We do not print the following line if the stage was interrupted
	log.Info(fmt.Sprintf("[%s] Processed", logPrefix), "highest inserted", headerInserter.GetHighest(), "age", common.PrettyAge(time.Unix(int64(headerInserter.GetHighestTimestamp()), 0)))

	return nil
}

func fixCanonicalChain(logPrefix string, logEvery *time.Ticker, height uint64, hash common.Hash, tx kv.StatelessRwTx, headerReader interfaces.FullBlockReader) error {
	if height == 0 {
		return nil
	}
	ancestorHash := hash
	ancestorHeight := height

	var ch common.Hash
	var err error
	for ch, err = rawdb.ReadCanonicalHash(tx, ancestorHeight); err == nil && ch != ancestorHash; ch, err = rawdb.ReadCanonicalHash(tx, ancestorHeight) {
		if err = rawdb.WriteCanonicalHash(tx, ancestorHash, ancestorHeight); err != nil {
			return fmt.Errorf("marking canonical header %d %x: %w", ancestorHeight, ancestorHash, err)
		}

		ancestor, err := headerReader.Header(context.Background(), tx, ancestorHash, ancestorHeight)
		if err != nil {
			return err
		}
		if ancestor == nil {
			return fmt.Errorf("ancestor is nil. height %d, hash %x", ancestorHeight, ancestorHash)
		}

		select {
		case <-logEvery.C:
			log.Info(fmt.Sprintf("[%s] write canonical markers", logPrefix), "ancestor", ancestorHeight, "hash", ancestorHash)
		default:
		}
		ancestorHash = ancestor.ParentHash
		ancestorHeight--
	}
	if err != nil {
		return fmt.Errorf("reading canonical hash for %d: %w", ancestorHeight, err)
	}

	return nil
}

func HeadersUnwind(u *UnwindState, s *StageState, tx kv.RwTx, cfg HeadersCfg, test bool) (err error) {
	useExternalTx := tx != nil
	if !useExternalTx {
		tx, err = cfg.db.BeginRw(context.Background())
		if err != nil {
			return err
		}
		defer tx.Rollback()
	}
	// Delete canonical hashes that are being unwound
	var headerProgress uint64
	headerProgress, err = stages.GetStageProgress(tx, stages.Headers)
	if err != nil {
		return err
	}
	badBlock := u.BadBlock != (common.Hash{})
	if badBlock {
		cfg.hd.ReportBadHeader(u.BadBlock)
		// Mark all descendants of bad block as bad too
		headerCursor, cErr := tx.Cursor(kv.Headers)
		if cErr != nil {
			return cErr
		}
		defer headerCursor.Close()
		var k, v []byte
		for k, v, err = headerCursor.Seek(dbutils.EncodeBlockNumber(u.UnwindPoint + 1)); err == nil && k != nil; k, v, err = headerCursor.Next() {
			var h types.Header
			if err = rlp.DecodeBytes(v, &h); err != nil {
				return err
			}
			if cfg.hd.IsBadHeader(h.ParentHash) {
				cfg.hd.ReportBadHeader(h.Hash())
			}
		}
		if err != nil {
			return fmt.Errorf("iterate over headers to mark bad headers: %w", err)
		}
	}
	for blockHeight := headerProgress; blockHeight > u.UnwindPoint; blockHeight-- {
		if err = rawdb.DeleteCanonicalHash(tx, blockHeight); err != nil {
			return err
		}
	}
	if badBlock {
		var maxTd big.Int
		var maxHash common.Hash
		var maxNum uint64 = 0

		if test { // If we are not in the test, we can do searching for the heaviest chain in the next cycle
			// Find header with biggest TD
			tdCursor, cErr := tx.Cursor(kv.HeaderTD)
			if cErr != nil {
				return cErr
			}
			defer tdCursor.Close()
			var k, v []byte
			k, v, err = tdCursor.Last()
			if err != nil {
				return err
			}
			for ; err == nil && k != nil; k, v, err = tdCursor.Prev() {
				if len(k) != 40 {
					return fmt.Errorf("key in TD table has to be 40 bytes long: %x", k)
				}
				var hash common.Hash
				copy(hash[:], k[8:])
				if cfg.hd.IsBadHeader(hash) {
					continue
				}
				var td big.Int
				if err = rlp.DecodeBytes(v, &td); err != nil {
					return err
				}
				if td.Cmp(&maxTd) > 0 {
					maxTd.Set(&td)
					copy(maxHash[:], k[8:])
					maxNum = binary.BigEndian.Uint64(k[:8])
				}
			}
			if err != nil {
				return err
			}
		}
		if maxNum == 0 {
			maxNum = u.UnwindPoint
			if maxHash, err = rawdb.ReadCanonicalHash(tx, maxNum); err != nil {
				return err
			}
		}
		if err = rawdb.WriteHeadHeaderHash(tx, maxHash); err != nil {
			return err
		}
		if err = u.Done(tx); err != nil {
			return err
		}
		if err = s.Update(tx, maxNum); err != nil {
			return err
		}
	}
	if !useExternalTx {
		if err := tx.Commit(); err != nil {
			return err
		}
	}
	return nil
}

func logProgressHeaders(logPrefix string, prev, now uint64) uint64 {
	speed := float64(now-prev) / float64(logInterval/time.Second)
	var m runtime.MemStats
	runtime.ReadMemStats(&m)
	log.Info(fmt.Sprintf("[%s] Wrote block headers", logPrefix),
		"number", now,
		"blk/second", speed,
		"alloc", common.StorageSize(m.Alloc),
		"sys", common.StorageSize(m.Sys))

	return now
}

type chainReader struct {
	config      *params.ChainConfig
	tx          kv.RwTx
	blockReader interfaces.FullBlockReader
}

func (cr chainReader) Config() *params.ChainConfig  { return cr.config }
func (cr chainReader) CurrentHeader() *types.Header { panic("") }
func (cr chainReader) GetHeader(hash common.Hash, number uint64) *types.Header {
	if cr.blockReader != nil {
		h, _ := cr.blockReader.Header(context.Background(), cr.tx, hash, number)
		return h
	}
	return rawdb.ReadHeader(cr.tx, hash, number)
}
func (cr chainReader) GetHeaderByNumber(number uint64) *types.Header {
	if cr.blockReader != nil {
		h, _ := cr.blockReader.HeaderByNumber(context.Background(), cr.tx, number)
		return h
	}
	return rawdb.ReadHeaderByNumber(cr.tx, number)

}
func (cr chainReader) GetHeaderByHash(hash common.Hash) *types.Header {
	if cr.blockReader != nil {
		number := rawdb.ReadHeaderNumber(cr.tx, hash)
		if number == nil {
			return nil
		}
		return cr.GetHeader(hash, *number)
	}
	h, _ := rawdb.ReadHeaderByHash(cr.tx, hash)
	return h
}
func (cr chainReader) GetTd(hash common.Hash, number uint64) *big.Int {
	td, err := rawdb.ReadTd(cr.tx, hash, number)
	if err != nil {
		log.Error("ReadTd failed", "err", err)
		return nil
	}
	return td
}

type epochReader struct {
	tx kv.RwTx
}

func (cr epochReader) GetEpoch(hash common.Hash, number uint64) ([]byte, error) {
	return rawdb.ReadEpoch(cr.tx, number, hash)
}
func (cr epochReader) PutEpoch(hash common.Hash, number uint64, proof []byte) error {
	return rawdb.WriteEpoch(cr.tx, number, hash, proof)
}
func (cr epochReader) GetPendingEpoch(hash common.Hash, number uint64) ([]byte, error) {
	return rawdb.ReadPendingEpoch(cr.tx, number, hash)
}
func (cr epochReader) PutPendingEpoch(hash common.Hash, number uint64, proof []byte) error {
	return rawdb.WritePendingEpoch(cr.tx, number, hash, proof)
}
func (cr epochReader) FindBeforeOrEqualNumber(number uint64) (blockNum uint64, blockHash common.Hash, transitionProof []byte, err error) {
	return rawdb.FindEpochBeforeOrEqualNumber(cr.tx, number)
}

func HeadersPrune(p *PruneState, tx kv.RwTx, cfg HeadersCfg, ctx context.Context) (err error) {
	useExternalTx := tx != nil
	if !useExternalTx {
		tx, err = cfg.db.BeginRw(ctx)
		if err != nil {
			return err
		}
		defer tx.Rollback()
	}

	if !useExternalTx {
		if err = tx.Commit(); err != nil {
			return err
		}
	}
	return nil
}

func DownloadAndIndexSnapshotsIfNeed(s *StageState, ctx context.Context, tx kv.RwTx, cfg HeadersCfg) error {
	if cfg.snapshots == nil {
		return nil
	}

	// TODO: save AllSegmentsAvailable flag to DB? (to allow Erigon start without Downloader)
	if !cfg.snapshots.AllSegmentsAvailable() {
		if err := WaitForDownloader(ctx, tx, cfg); err != nil {
			return err
		}

		logEvery := time.NewTicker(logInterval)
		defer logEvery.Stop()

		// Open segments
		for {
			headers, bodies, txs, err := cfg.snapshots.SegmentsAvailability()
			if err != nil {
				return err
			}
			expect := cfg.snapshots.ChainSnapshotConfig().ExpectBlocks
			if headers >= expect && bodies >= expect && txs >= expect {
				if err := cfg.snapshots.ReopenSegments(); err != nil {
					return err
				}
				if expect > cfg.snapshots.BlocksAvailable() {
					return fmt.Errorf("not enough snapshots available: %d > %d", expect, cfg.snapshots.BlocksAvailable())
				}
				cfg.snapshots.SetAllSegmentsAvailable(true)

				break
			}
			log.Info(fmt.Sprintf("[%s] Waiting for snapshots up to block %d...", s.LogPrefix(), expect), "headers", headers, "bodies", bodies, "txs", txs)
			time.Sleep(10 * time.Second)

			select {
			case <-ctx.Done():
				return ctx.Err()
			case <-logEvery.C:
				log.Info(fmt.Sprintf("[%s] Waiting for snapshots up to block %d...", s.LogPrefix(), expect), "headers", headers, "bodies", bodies, "txs", txs)
			default:
			}
		}
	}

	// Create .idx files
	if !cfg.snapshots.AllIdxAvailable() {
		if !cfg.snapshots.AllSegmentsAvailable() {
			return fmt.Errorf("not all snapshot segments are available")
		}

		// wait for Downloader service to download all expected snapshots
		logEvery := time.NewTicker(logInterval)
		defer logEvery.Stop()
		headers, bodies, txs, err := cfg.snapshots.IdxAvailability()
		if err != nil {
			return err
		}
		expect := cfg.snapshots.ChainSnapshotConfig().ExpectBlocks
		if headers < expect || bodies < expect || txs < expect {
			chainID, _ := uint256.FromBig(cfg.chainConfig.ChainID)
			if err := cfg.snapshots.BuildIndices(ctx, *chainID, cfg.tmpdir); err != nil {
				return err
			}
		}

		if err := cfg.snapshots.ReopenIndices(); err != nil {
			return err
		}
		if expect > cfg.snapshots.IndicesAvailable() {
			return fmt.Errorf("not enough snapshots available: %d > %d", expect, cfg.snapshots.BlocksAvailable())
		}
		cfg.snapshots.SetAllIdxAvailable(true)
	}

	// Fill kv.HeaderTD table from snapshots
	c, err := tx.Cursor(kv.HeaderTD)
	if err != nil {
		return err
	}
	count, err := c.Count()
	if err != nil {
		return err
	}
	if count == 0 || count == 1 { // genesis does write 1 record
		logEvery := time.NewTicker(logInterval)
		defer logEvery.Stop()

		tx.ClearBucket(kv.HeaderTD)
		var lastHeader *types.Header
		//total  difficulty write
		td := big.NewInt(0)
		if err := snapshotsync.ForEachHeader(cfg.snapshots, func(header *types.Header) error {
			td.Add(td, header.Difficulty)
			// TODO: append
			rawdb.WriteTd(tx, header.Hash(), header.Number.Uint64(), td)
			lastHeader = header
			select {
			case <-ctx.Done():
				return ctx.Err()
			case <-logEvery.C:
				log.Info(fmt.Sprintf("[%s] Writing total difficulty index for snapshots", s.LogPrefix()), "block_num", header.Number.Uint64())
			default:
			}
			return nil
		}); err != nil {
			return err
		}

		if lastHeader != nil {
			// Fill kv.HeaderCanonical table from snapshots
			tx.ClearBucket(kv.HeaderCanonical)
			if err := fixCanonicalChain(s.LogPrefix(), logEvery, lastHeader.Number.Uint64(), lastHeader.Hash(), tx, cfg.blockReader); err != nil {
				return err
			}

			sn, ok := cfg.snapshots.Blocks(cfg.snapshots.BlocksAvailable())
			if !ok {
				return fmt.Errorf("snapshot not found for block: %d", cfg.snapshots.BlocksAvailable())
			}

			// ResetSequence - allow set arbitrary value to sequence (for example to decrement it to exact value)
			lastTxnID := sn.TxnHashIdx.BaseDataID() + uint64(sn.Transactions.Count())
			if err := rawdb.ResetSequence(tx, kv.EthTx, lastTxnID+1); err != nil {
				return err
			}
		}
	}

	// Add last headers from snapshots to HeaderDownloader (as persistent links)
	if s.BlockNumber < cfg.snapshots.BlocksAvailable() {
		if err := cfg.hd.AddHeaderFromSnapshot(cfg.snapshots.BlocksAvailable(), cfg.blockReader); err != nil {
			return err
		}
		if err := s.Update(tx, cfg.snapshots.BlocksAvailable()); err != nil {
			return err
		}
		s.BlockNumber = cfg.snapshots.BlocksAvailable()
	}

	return nil
}

// WaitForDownloader - wait for Downloader service to download all expected snapshots
// for MVP we sync with Downloader only once, in future will send new snapshots also
func WaitForDownloader(ctx context.Context, tx kv.RwTx, cfg HeadersCfg) error {
	const readyKey = "snapshots_ready"
	v, err := tx.GetOne(kv.DatabaseInfo, []byte(readyKey))
	if err != nil {
		return err
	}
	if len(v) == 1 && v[0] == 1 {
		return nil
	}
	snapshotsCfg := snapshothashes.KnownConfig(cfg.chainConfig.ChainName)

	// send all hashes to the Downloader service
	preverified := snapshotsCfg.Preverified
	req := &proto_downloader.DownloadRequest{Items: make([]*proto_downloader.DownloadItem, len(preverified))}
	i := 0
	for filePath, infoHashStr := range preverified {
		req.Items[i] = &proto_downloader.DownloadItem{
			TorrentHash: downloadergrpc.String2Proto(infoHashStr),
			Path:        filePath,
		}
		i++
	}
	for {
		if _, err := cfg.snapshotDownloader.Download(ctx, req); err != nil {
			log.Error("[Snapshots] Can't call downloader", "err", err)
			time.Sleep(10 * time.Second)
			continue
		}
		break
	}

	// Print download progress until all segments are available
	for {
		if reply, err := cfg.snapshotDownloader.Stats(ctx, &proto_downloader.StatsRequest{}); err != nil {
			log.Warn("Error while waiting for snapshots progress", "err", err)
		} else if int(reply.Torrents) < len(snapshotsCfg.Preverified) {
			log.Warn("Downloader has not enough snapshots (yet)")
		} else if reply.Completed {
			break
		} else {
			readiness := int32(100 * (float64(reply.BytesCompleted) / float64(reply.BytesTotal)))
			log.Info("[Snapshots] download", "progress", fmt.Sprintf("%d%%", readiness))
		}
		time.Sleep(10 * time.Second)
	}

	if err := tx.Put(kv.DatabaseInfo, []byte(readyKey), []byte{1}); err != nil {
		return err
	}
	return nil
}<|MERGE_RESOLUTION|>--- conflicted
+++ resolved
@@ -33,21 +33,6 @@
 )
 
 type HeadersCfg struct {
-<<<<<<< HEAD
-	db                    kv.RwDB
-	hd                    *headerdownload.HeaderDownload
-	statusCh              chan privateapi.ExecutionStatus
-	chainConfig           params.ChainConfig
-	headerReqSend         func(context.Context, *headerdownload.HeaderRequest) (enode.ID, bool)
-	announceNewHashes     func(context.Context, []headerdownload.Announce)
-	penalize              func(context.Context, []headerdownload.PenaltyItem)
-	batchSize             datasize.ByteSize
-	noP2PDiscovery        bool
-	tmpdir                string
-	reverseDownloadCh     chan privateapi.PayloadMessage
-	unwindForkChoicePOSCh chan common.Hash
-	waitingPosHeaders     *uint32 // atomic boolean flag
-=======
 	db                kv.RwDB
 	hd                *headerdownload.HeaderDownload
 	chainConfig       params.ChainConfig
@@ -58,8 +43,8 @@
 	noP2PDiscovery    bool
 	tmpdir            string
 	reverseDownloadCh chan privateapi.PayloadMessage
+	unwindForkChoicePOSCh chan common.Hash
 	waitingPosHeaders *uint32 // atomic boolean flag
->>>>>>> 576a3173
 
 	snapshots          *snapshotsync.AllSnapshots
 	snapshotDownloader proto_downloader.DownloaderClient
@@ -84,23 +69,6 @@
 	tmpdir string,
 ) HeadersCfg {
 	return HeadersCfg{
-<<<<<<< HEAD
-		db:                    db,
-		hd:                    headerDownload,
-		statusCh:              statusCh,
-		chainConfig:           chainConfig,
-		headerReqSend:         headerReqSend,
-		announceNewHashes:     announceNewHashes,
-		penalize:              penalize,
-		batchSize:             batchSize,
-		noP2PDiscovery:        noP2PDiscovery,
-		reverseDownloadCh:     reverseDownloadCh,
-		unwindForkChoicePOSCh: unwindForkChoicePOSCh,
-		waitingPosHeaders:     waitingPosHeaders,
-		snapshots:             snapshots,
-		snapshotDownloader:    snapshotDownloader,
-		blockReader:           blockReader,
-=======
 		db:                 db,
 		hd:                 headerDownload,
 		chainConfig:        chainConfig,
@@ -111,11 +79,11 @@
 		tmpdir:             tmpdir,
 		noP2PDiscovery:     noP2PDiscovery,
 		reverseDownloadCh:  reverseDownloadCh,
+		unwindForkChoicePOSCh: unwindForkChoicePOSCh,
 		waitingPosHeaders:  waitingPosHeaders,
 		snapshots:          snapshots,
 		snapshotDownloader: snapshotDownloader,
 		blockReader:        blockReader,
->>>>>>> 576a3173
 	}
 }
 
@@ -181,17 +149,17 @@
 		forkChoiceHeaderNumber, err := rawdb.ReadBlockHashNumber(tx, forkChoiceUpdateHash)
 
 		if err != nil {
-			cfg.statusCh <- privateapi.ExecutionStatus{Error: err}
+			cfg.hd.ExecutionStatusCh  <- privateapi.ExecutionStatus{Error: err}
 			return err
 		}
 
 		if forkChoiceHeaderNumber == -1{
-			cfg.statusCh <- privateapi.ExecutionStatus{Status: privateapi.Success}
+			cfg.hd.ExecutionStatusCh  <- privateapi.ExecutionStatus{Status: privateapi.Success}
 			return nil
 		}
 
 		u.UnwindTo(uint64(forkChoiceHeaderNumber-1), common.Hash{})
-		cfg.statusCh <- privateapi.ExecutionStatus{Status: privateapi.Syncing}
+		cfg.hd.ExecutionStatusCh <- privateapi.ExecutionStatus{Status: privateapi.Syncing}
 
 		return nil
 	case <-cfg.hd.SkipCycleHack:
