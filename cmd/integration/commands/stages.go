package commands

import (
	"bytes"
	"context"
	"fmt"
	"path"
	"sort"
	"strings"
	"sync"

	"github.com/c2h5oh/datasize"
	common2 "github.com/ledgerwatch/erigon-lib/common"
	"github.com/ledgerwatch/erigon-lib/etl"
	"github.com/ledgerwatch/erigon-lib/kv"
	"github.com/ledgerwatch/erigon/cmd/rpcdaemon/interfaces"
	"github.com/ledgerwatch/erigon/cmd/sentry/download"
	"github.com/ledgerwatch/erigon/cmd/utils"
	"github.com/ledgerwatch/erigon/common/dbutils"
	"github.com/ledgerwatch/erigon/consensus"
	"github.com/ledgerwatch/erigon/consensus/ethash"
	"github.com/ledgerwatch/erigon/core"
	"github.com/ledgerwatch/erigon/core/rawdb"
	"github.com/ledgerwatch/erigon/core/types"
	"github.com/ledgerwatch/erigon/core/vm"
	"github.com/ledgerwatch/erigon/eth/ethconfig"
	"github.com/ledgerwatch/erigon/eth/integrity"
	"github.com/ledgerwatch/erigon/eth/stagedsync"
	"github.com/ledgerwatch/erigon/eth/stagedsync/stages"
	"github.com/ledgerwatch/erigon/ethdb/privateapi"
	"github.com/ledgerwatch/erigon/ethdb/prune"
	"github.com/ledgerwatch/erigon/migrations"
	"github.com/ledgerwatch/erigon/p2p"
	"github.com/ledgerwatch/erigon/params"
	"github.com/ledgerwatch/erigon/turbo/snapshotsync"
	stages2 "github.com/ledgerwatch/erigon/turbo/stages"
	"github.com/ledgerwatch/log/v3"
	"github.com/ledgerwatch/secp256k1"
	"github.com/spf13/cobra"
)

var cmdStageHeaders = &cobra.Command{
	Use:   "stage_headers",
	Short: "",
	RunE: func(cmd *cobra.Command, args []string) error {
		ctx, _ := utils.RootContext()
		logger := log.New()
		db := openDB(chaindata, logger, true)
		defer db.Close()

		if err := stageHeaders(db, ctx); err != nil {
			log.Error("Error", "err", err)
			return err
		}
		return nil
	},
}

var cmdStageBodies = &cobra.Command{
	Use:   "stage_bodies",
	Short: "",
	RunE: func(cmd *cobra.Command, args []string) error {
		ctx, _ := utils.RootContext()
		logger := log.New()
		db := openDB(chaindata, logger, true)
		defer db.Close()

		if err := stageBodies(db, ctx); err != nil {
			log.Error("Error", "err", err)
			return err
		}
		return nil
	},
}

var cmdStageSenders = &cobra.Command{
	Use:   "stage_senders",
	Short: "",
	RunE: func(cmd *cobra.Command, args []string) error {
		logger := log.New()
		ctx, _ := utils.RootContext()
		db := openDB(chaindata, logger, true)
		defer db.Close()

		if err := stageSenders(db, ctx); err != nil {
			log.Error("Error", "err", err)
			return err
		}
		return nil
	},
}

var cmdStageExec = &cobra.Command{
	Use:   "stage_exec",
	Short: "",
	RunE: func(cmd *cobra.Command, args []string) error {
		ctx, _ := utils.RootContext()
		logger := log.New()
		db := openDB(chaindata, logger, true)
		defer db.Close()

		if err := stageExec(db, ctx); err != nil {
			log.Error("Error", "err", err)
			return err
		}
		return nil
	},
}

var cmdStageTrie = &cobra.Command{
	Use:   "stage_trie",
	Short: "",
	RunE: func(cmd *cobra.Command, args []string) error {
		ctx, _ := utils.RootContext()
		logger := log.New()
		db := openDB(chaindata, logger, true)
		defer db.Close()

		if err := stageTrie(db, ctx); err != nil {
			log.Error("Error", "err", err)
			return err
		}
		return nil
	},
}

var cmdStageHashState = &cobra.Command{
	Use:   "stage_hash_state",
	Short: "",
	RunE: func(cmd *cobra.Command, args []string) error {
		logger := log.New()
		ctx, _ := utils.RootContext()
		db := openDB(chaindata, logger, true)
		defer db.Close()

		if err := stageHashState(db, ctx); err != nil {
			log.Error("Error", "err", err)
			return err
		}
		return nil
	},
}

var cmdStageHistory = &cobra.Command{
	Use:   "stage_history",
	Short: "",
	RunE: func(cmd *cobra.Command, args []string) error {
		ctx, _ := utils.RootContext()
		logger := log.New()
		db := openDB(chaindata, logger, true)
		defer db.Close()

		if err := stageHistory(db, ctx); err != nil {
			log.Error("Error", "err", err)
			return err
		}
		return nil
	},
}

var cmdLogIndex = &cobra.Command{
	Use:   "stage_log_index",
	Short: "",
	RunE: func(cmd *cobra.Command, args []string) error {
		ctx, _ := utils.RootContext()
		logger := log.New()
		db := openDB(chaindata, logger, true)
		defer db.Close()

		if err := stageLogIndex(db, ctx); err != nil {
			log.Error("Error", "err", err)
			return err
		}
		return nil
	},
}

var cmdCallTraces = &cobra.Command{
	Use:   "stage_call_traces",
	Short: "",
	RunE: func(cmd *cobra.Command, args []string) error {
		ctx, _ := utils.RootContext()
		logger := log.New()
		db := openDB(chaindata, logger, true)
		defer db.Close()

		if err := stageCallTraces(db, ctx); err != nil {
			log.Error("Error", "err", err)
			return err
		}
		return nil
	},
}

var cmdStageTxLookup = &cobra.Command{
	Use:   "stage_tx_lookup",
	Short: "",
	RunE: func(cmd *cobra.Command, args []string) error {
		ctx, _ := utils.RootContext()
		logger := log.New()
		db := openDB(chaindata, logger, true)
		defer db.Close()

		if err := stageTxLookup(db, ctx); err != nil {
			log.Error("Error", "err", err)
			return err
		}
		return nil
	},
}
var cmdPrintStages = &cobra.Command{
	Use:   "print_stages",
	Short: "",
	RunE: func(cmd *cobra.Command, args []string) error {
		ctx, _ := utils.RootContext()
		logger := log.New()
		db := openDB(chaindata, logger, false)
		defer db.Close()

		if err := printAllStages(db, ctx); err != nil {
			log.Error("Error", "err", err)
			return err
		}
		return nil
	},
}

var cmdPrintMigrations = &cobra.Command{
	Use:   "print_migrations",
	Short: "",
	RunE: func(cmd *cobra.Command, args []string) error {
		ctx, _ := utils.RootContext()
		logger := log.New()
		db := openDB(chaindata, logger, false)
		defer db.Close()
		if err := printAppliedMigrations(db, ctx); err != nil {
			log.Error("Error", "err", err)
			return err
		}
		return nil
	},
}

var cmdRemoveMigration = &cobra.Command{
	Use:   "remove_migration",
	Short: "",
	RunE: func(cmd *cobra.Command, args []string) error {
		ctx, _ := utils.RootContext()
		logger := log.New()
		db := openDB(chaindata, logger, false)
		defer db.Close()
		if err := removeMigration(db, ctx); err != nil {
			log.Error("Error", "err", err)
			return err
		}
		return nil
	},
}

var cmdRunMigrations = &cobra.Command{
	Use:   "run_migrations",
	Short: "",
	RunE: func(cmd *cobra.Command, args []string) error {
		logger := log.New()
		db := openDB(chaindata, logger, true)
		defer db.Close()
		// Nothing to do, migrations will be applied automatically
		return nil
	},
}

var cmdSetPrune = &cobra.Command{
	Use:   "set_prune",
	Short: "Override existing --prune flag value (if you know what you are doing)",
	RunE: func(cmd *cobra.Command, args []string) error {
		logger := log.New()
		db := openDB(chaindata, logger, true)
		defer db.Close()
		return overrideStorageMode(db)
	},
}

func init() {
	withDatadir(cmdPrintStages)
	withChain(cmdPrintStages)
	rootCmd.AddCommand(cmdPrintStages)

	withIntegrityChecks(cmdStageSenders)
	withReset(cmdStageSenders)
	withBlock(cmdStageSenders)
	withUnwind(cmdStageSenders)
	withDatadir(cmdStageSenders)
	withChain(cmdStageSenders)

	rootCmd.AddCommand(cmdStageSenders)

	withDatadir(cmdStageHeaders)
	withUnwind(cmdStageHeaders)
	withChain(cmdStageHeaders)

	rootCmd.AddCommand(cmdStageHeaders)

	withDatadir(cmdStageBodies)
	withUnwind(cmdStageBodies)
	withChain(cmdStageBodies)

	rootCmd.AddCommand(cmdStageBodies)

	withDatadir(cmdStageExec)
	withReset(cmdStageExec)
	withBlock(cmdStageExec)
	withUnwind(cmdStageExec)
	withPruneTo(cmdStageExec)
	withBatchSize(cmdStageExec)
	withTxTrace(cmdStageExec)
	withChain(cmdStageExec)

	rootCmd.AddCommand(cmdStageExec)

	withDatadir(cmdStageHashState)
	withReset(cmdStageHashState)
	withBlock(cmdStageHashState)
	withUnwind(cmdStageHashState)
	withPruneTo(cmdStageHashState)
	withBatchSize(cmdStageHashState)
	withChain(cmdStageHashState)

	rootCmd.AddCommand(cmdStageHashState)

	withDatadir(cmdStageTrie)
	withReset(cmdStageTrie)
	withBlock(cmdStageTrie)
	withUnwind(cmdStageTrie)
	withPruneTo(cmdStageTrie)
	withIntegrityChecks(cmdStageTrie)
	withChain(cmdStageTrie)

	rootCmd.AddCommand(cmdStageTrie)

	withDatadir(cmdStageHistory)
	withReset(cmdStageHistory)
	withBlock(cmdStageHistory)
	withUnwind(cmdStageHistory)
	withPruneTo(cmdStageHistory)
	withChain(cmdStageHistory)

	rootCmd.AddCommand(cmdStageHistory)

	withDatadir(cmdLogIndex)
	withReset(cmdLogIndex)
	withBlock(cmdLogIndex)
	withUnwind(cmdLogIndex)
	withPruneTo(cmdLogIndex)
	withChain(cmdLogIndex)

	rootCmd.AddCommand(cmdLogIndex)

	withDatadir(cmdCallTraces)
	withReset(cmdCallTraces)
	withBlock(cmdCallTraces)
	withUnwind(cmdCallTraces)
	withPruneTo(cmdCallTraces)
	withChain(cmdCallTraces)

	rootCmd.AddCommand(cmdCallTraces)

	withReset(cmdStageTxLookup)
	withBlock(cmdStageTxLookup)
	withUnwind(cmdStageTxLookup)
	withDatadir(cmdStageTxLookup)
	withPruneTo(cmdStageTxLookup)
	withChain(cmdStageTxLookup)

	rootCmd.AddCommand(cmdStageTxLookup)

	withDatadir(cmdPrintMigrations)
	rootCmd.AddCommand(cmdPrintMigrations)

	withDatadir(cmdRemoveMigration)
	withMigration(cmdRemoveMigration)
	withChain(cmdRemoveMigration)
	rootCmd.AddCommand(cmdRemoveMigration)

	withDatadir(cmdRunMigrations)
	withChain(cmdRunMigrations)
	rootCmd.AddCommand(cmdRunMigrations)

	withDatadir(cmdSetPrune)
	withChain(cmdSetPrune)
	cmdSetPrune.Flags().StringVar(&pruneFlag, "prune", "hrtc", "")
	cmdSetPrune.Flags().Uint64Var(&pruneH, "prune.h.older", 0, "")
	cmdSetPrune.Flags().Uint64Var(&pruneR, "prune.r.older", 0, "")
	cmdSetPrune.Flags().Uint64Var(&pruneT, "prune.t.older", 0, "")
	cmdSetPrune.Flags().Uint64Var(&pruneC, "prune.c.older", 0, "")
	cmdSetPrune.Flags().Uint64Var(&pruneHBefore, "prune.h.before", 0, "")
	cmdSetPrune.Flags().Uint64Var(&pruneRBefore, "prune.r.before", 0, "")
	cmdSetPrune.Flags().Uint64Var(&pruneTBefore, "prune.t.before", 0, "")
	cmdSetPrune.Flags().Uint64Var(&pruneCBefore, "prune.c.before", 0, "")
	cmdSetPrune.Flags().StringSliceVar(&experiments, "experiments", nil, "Storage mode to override database")
	rootCmd.AddCommand(cmdSetPrune)
}

func stageHeaders(db kv.RwDB, ctx context.Context) error {
	return db.Update(ctx, func(tx kv.RwTx) error {
		if unwind > 0 {
			progress, err := stages.GetStageProgress(tx, stages.Headers)
			if err != nil {
				return fmt.Errorf("read Bodies progress: %w", err)
			}
			if unwind > progress {
				return fmt.Errorf("cannot unwind past 0")
			}
			if err = stages.SaveStageProgress(tx, stages.Headers, progress-unwind); err != nil {
				return fmt.Errorf("saving Bodies progress failed: %w", err)
			}
			progress, err = stages.GetStageProgress(tx, stages.Headers)
			if err != nil {
				return fmt.Errorf("re-read Bodies progress: %w", err)
			}
			// remove all canonical markers from this point
			if err := tx.ForEach(kv.HeaderCanonical, dbutils.EncodeBlockNumber(progress+1), func(k, v []byte) error {
				return tx.Delete(kv.HeaderCanonical, k, nil)
			}); err != nil {
				return err
			}
			if err := tx.ForEach(kv.Headers, dbutils.EncodeBlockNumber(progress+1), func(k, v []byte) error {
				return tx.Delete(kv.Headers, k, nil)
			}); err != nil {
				return err
			}
			if err := tx.ForEach(kv.HeaderTD, dbutils.EncodeBlockNumber(progress+1), func(k, v []byte) error {
				return tx.Delete(kv.HeaderTD, k, nil)
			}); err != nil {
				return err
			}
			hash, err := rawdb.ReadCanonicalHash(tx, progress-1)
			if err != nil {
				return err
			}
			if err = tx.Put(kv.HeadHeaderKey, []byte(kv.HeadHeaderKey), hash[:]); err != nil {
				log.Error("ReadHeadHeaderHash failed", "err", err)
			}
			log.Info("Progress", "headers", progress)
			return nil
		}
		log.Info("This command only works with --unwind option")
		return nil
	})
}

func stageBodies(db kv.RwDB, ctx context.Context) error {
	_, _, chainConfig, _, sync, _, _ := newSync(ctx, db, nil)
	return db.Update(ctx, func(tx kv.RwTx) error {
		s := stage(sync, tx, nil, stages.Bodies)

		if unwind > 0 {
			if unwind > s.BlockNumber {
				return fmt.Errorf("cannot unwind past 0")
			}

			u := sync.NewUnwindState(stages.Senders, s.BlockNumber-unwind, s.BlockNumber)
			if err := stagedsync.UnwindBodiesStage(u, tx, stagedsync.StageBodiesCfg(db, nil, nil, nil, nil, 0, *chainConfig, 0, allSnapshots(chainConfig), getBlockReader(chainConfig)), ctx); err != nil {
				return err
			}

			progress, err := stages.GetStageProgress(tx, stages.Bodies)
			if err != nil {
				return fmt.Errorf("re-read Bodies progress: %w", err)
			}
			log.Info("Progress", "bodies", progress)
			return nil
		}
		log.Info("This command only works with --unwind option")
		return nil
	})
}

func stageSenders(db kv.RwDB, ctx context.Context) error {
	tmpdir := path.Join(datadir, etl.TmpDirName)
	_, _, chainConfig, _, sync, _, _ := newSync(ctx, db, nil)

	must(sync.SetCurrentStage(stages.Senders))

	tx, err := db.BeginRw(ctx)
	if err != nil {
		return err
	}
	defer tx.Rollback()

	if integritySlow {
		secp256k1.ContextForThread(1)
		for i := block; ; i++ {
			if err := common2.Stopped(ctx.Done()); err != nil {
				return err
			}
			withoutSenders, _ := rawdb.ReadBlockByNumber(tx, i)
			if withoutSenders == nil {
				break
			}
			txs := withoutSenders.Transactions()
			_, senders, _ := rawdb.CanonicalBlockByNumberWithSenders(tx, i)
			if txs.Len() != len(senders) {
				log.Error("not equal amount of senders", "block", i, "db", len(senders), "expect", txs.Len())
				return nil
			}
			if txs.Len() == 0 {
				continue
			}
			signer := types.MakeSigner(chainConfig, i)
			for j := 0; j < txs.Len(); j++ {
				from, err := signer.Sender(txs[j])
				if err != nil {
					return err
				}
				if !bytes.Equal(from[:], senders[j][:]) {
					log.Error("wrong sender", "block", i, "tx", j, "db", fmt.Sprintf("%x", senders[j]), "expect", fmt.Sprintf("%x", from))
				}
			}
			if i%10 == 0 {
				log.Info("checked", "block", i)
			}
		}
		return nil
	}

	if reset {
		err = resetSenders(tx)
		if err != nil {
			return err
		}
		return tx.Commit()
	}

	s := stage(sync, tx, nil, stages.Senders)
	log.Info("Stage", "name", s.ID, "progress", s.BlockNumber)

	pm, err := prune.Get(tx)
	if err != nil {
		return err
	}
	cfg := stagedsync.StageSendersCfg(db, chainConfig, tmpdir, pm, allSnapshots(chainConfig))
	if unwind > 0 {
		u := sync.NewUnwindState(stages.Senders, s.BlockNumber-unwind, s.BlockNumber)
		err = stagedsync.UnwindSendersStage(u, tx, cfg, ctx)
		if err != nil {
			return err
		}
	} else {
		err = stagedsync.SpawnRecoverSendersStage(cfg, s, sync, tx, block, ctx)
		if err != nil {
			return err
		}
	}

	return tx.Commit()
}

func stageExec(db kv.RwDB, ctx context.Context) error {
	pm, engine, chainConfig, vmConfig, sync, _, _ := newSync(ctx, db, nil)
	must(sync.SetCurrentStage(stages.Execution))
	tmpdir := path.Join(datadir, etl.TmpDirName)

	if reset {
		genesis, _ := byChain()
		if err := db.Update(ctx, func(tx kv.RwTx) error { return resetExec(tx, genesis) }); err != nil {
			return err
		}
		return nil
	}
	if txtrace {
		// Activate tracing and writing into json files for each transaction
		vmConfig.Tracer = nil
		vmConfig.Debug = true
	}

	var batchSize datasize.ByteSize
	must(batchSize.UnmarshalText([]byte(batchSizeStr)))

	s := stage(sync, nil, db, stages.Execution)

	log.Info("Stage", "name", s.ID, "progress", s.BlockNumber)
	if pruneTo > 0 {
		pm.History = prune.Distance(s.BlockNumber - pruneTo)
		pm.Receipts = prune.Distance(s.BlockNumber - pruneTo)
		pm.CallTraces = prune.Distance(s.BlockNumber - pruneTo)
		pm.TxIndex = prune.Distance(s.BlockNumber - pruneTo)
	}

	cfg := stagedsync.StageExecuteBlocksCfg(db, pm, batchSize, nil, chainConfig, engine, vmConfig, nil, false, tmpdir, getBlockReader(chainConfig))
	if unwind > 0 {
		u := sync.NewUnwindState(stages.Execution, s.BlockNumber-unwind, s.BlockNumber)
		err := stagedsync.UnwindExecutionStage(u, s, nil, ctx, cfg, false)
		if err != nil {
			return err
		}
		return nil
	}

	if pruneTo > 0 {
		p, err := sync.PruneStageState(stages.Execution, s.BlockNumber, nil, db)
		if err != nil {
			return err
		}
		err = stagedsync.PruneExecutionStage(p, nil, cfg, ctx, false)
		if err != nil {
			return err
		}
		return nil
	}

	err := stagedsync.SpawnExecuteBlocksStage(s, sync, nil, block, ctx, cfg, false)
	if err != nil {
		return err
	}
	return nil
}

func stageTrie(db kv.RwDB, ctx context.Context) error {
	pm, _, chainConfig, _, sync, _, _ := newSync(ctx, db, nil)
	must(sync.SetCurrentStage(stages.IntermediateHashes))
	tmpdir := path.Join(datadir, etl.TmpDirName)

	tx, err := db.BeginRw(ctx)
	if err != nil {
		return err
	}
	defer tx.Rollback()

	if reset {
		if err := stagedsync.ResetIH(tx); err != nil {
			return err
		}
		return tx.Commit()
	}
	execStage := stage(sync, tx, nil, stages.Execution)
	s := stage(sync, tx, nil, stages.IntermediateHashes)

	if pruneTo > 0 {
		pm.History = prune.Distance(s.BlockNumber - pruneTo)
		pm.Receipts = prune.Distance(s.BlockNumber - pruneTo)
		pm.CallTraces = prune.Distance(s.BlockNumber - pruneTo)
		pm.TxIndex = prune.Distance(s.BlockNumber - pruneTo)
	}
	fmt.Printf("distance: %d\n", pm.History)

	log.Info("StageExec", "progress", execStage.BlockNumber)
	log.Info("StageTrie", "progress", s.BlockNumber)
	cfg := stagedsync.StageTrieCfg(db, true, true, tmpdir, getBlockReader(chainConfig))
	if unwind > 0 {
		u := sync.NewUnwindState(stages.IntermediateHashes, s.BlockNumber-unwind, s.BlockNumber)
		if err := stagedsync.UnwindIntermediateHashesStage(u, s, tx, cfg, ctx); err != nil {
			return err
		}
	} else if pruneTo > 0 {
		p, err := sync.PruneStageState(stages.IntermediateHashes, s.BlockNumber, tx, db)
		if err != nil {
			return err
		}
		err = stagedsync.PruneIntermediateHashesStage(p, tx, cfg, ctx)
		if err != nil {
			return err
		}
	} else {
		if _, err := stagedsync.SpawnIntermediateHashesStage(s, sync /* Unwinder */, tx, cfg, ctx); err != nil {
			return err
		}
	}
	integrity.Trie(tx, integritySlow, ctx)
	return tx.Commit()
}

func stageHashState(db kv.RwDB, ctx context.Context) error {
	tmpdir := path.Join(datadir, etl.TmpDirName)

	pm, _, _, _, sync, _, _ := newSync(ctx, db, nil)
	must(sync.SetCurrentStage(stages.HashState))

	tx, err := db.BeginRw(ctx)
	if err != nil {
		return err
	}
	defer tx.Rollback()

	if reset {
		err = stagedsync.ResetHashState(tx)
		if err != nil {
			return err
		}
		return tx.Commit()
	}

	s := stage(sync, tx, nil, stages.HashState)
	if pruneTo > 0 {
		pm.History = prune.Distance(s.BlockNumber - pruneTo)
		pm.Receipts = prune.Distance(s.BlockNumber - pruneTo)
		pm.CallTraces = prune.Distance(s.BlockNumber - pruneTo)
		pm.TxIndex = prune.Distance(s.BlockNumber - pruneTo)
	}

	log.Info("Stage", "name", s.ID, "progress", s.BlockNumber)
	cfg := stagedsync.StageHashStateCfg(db, tmpdir)
	if unwind > 0 {
		u := sync.NewUnwindState(stages.HashState, s.BlockNumber-unwind, s.BlockNumber)
		err = stagedsync.UnwindHashStateStage(u, s, tx, cfg, ctx)
		if err != nil {
			return err
		}
	} else if pruneTo > 0 {
		p, err := sync.PruneStageState(stages.HashState, s.BlockNumber, tx, nil)
		if err != nil {
			return err
		}
		err = stagedsync.PruneHashStateStage(p, tx, cfg, ctx)
		if err != nil {
			return err
		}
	} else {
		err = stagedsync.SpawnHashStateStage(s, tx, cfg, ctx)
		if err != nil {
			return err
		}
	}
	return tx.Commit()
}

func stageLogIndex(db kv.RwDB, ctx context.Context) error {
	tmpdir := path.Join(datadir, etl.TmpDirName)

	pm, _, _, _, sync, _, _ := newSync(ctx, db, nil)
	must(sync.SetCurrentStage(stages.LogIndex))
	tx, err := db.BeginRw(ctx)
	if err != nil {
		return err
	}
	defer tx.Rollback()

	if reset {
		err = resetLogIndex(tx)
		if err != nil {
			return err
		}
		return tx.Commit()
	}

	execAt := progress(tx, stages.Execution)
	s := stage(sync, tx, nil, stages.LogIndex)
	if pruneTo > 0 {
		pm.History = prune.Distance(s.BlockNumber - pruneTo)
		pm.Receipts = prune.Distance(s.BlockNumber - pruneTo)
		pm.CallTraces = prune.Distance(s.BlockNumber - pruneTo)
		pm.TxIndex = prune.Distance(s.BlockNumber - pruneTo)
	}

	log.Info("Stage exec", "progress", execAt)
	log.Info("Stage", "name", s.ID, "progress", s.BlockNumber)

	cfg := stagedsync.StageLogIndexCfg(db, pm, tmpdir)
	if unwind > 0 {
		u := sync.NewUnwindState(stages.LogIndex, s.BlockNumber-unwind, s.BlockNumber)
		err = stagedsync.UnwindLogIndex(u, s, tx, cfg, ctx)
		if err != nil {
			return err
		}
	} else if pruneTo > 0 {
		p, err := sync.PruneStageState(stages.LogIndex, s.BlockNumber, nil, db)
		if err != nil {
			return err
		}
		err = stagedsync.PruneLogIndex(p, tx, cfg, ctx)
		if err != nil {
			return err
		}
	} else {
		if err := stagedsync.SpawnLogIndex(s, tx, cfg, ctx); err != nil {
			return err
		}
	}
	return tx.Commit()
}

func stageCallTraces(kv kv.RwDB, ctx context.Context) error {
	tmpdir := path.Join(datadir, etl.TmpDirName)

	pm, _, _, _, sync, _, _ := newSync(ctx, kv, nil)
	must(sync.SetCurrentStage(stages.CallTraces))
	tx, err := kv.BeginRw(ctx)
	if err != nil {
		return err
	}
	defer tx.Rollback()

	if reset {
		err = resetCallTraces(tx)
		if err != nil {
			return err
		}
		return tx.Commit()
	}
	var batchSize datasize.ByteSize
	must(batchSize.UnmarshalText([]byte(batchSizeStr)))

	execStage := progress(tx, stages.Execution)
	s := stage(sync, tx, nil, stages.CallTraces)
	if pruneTo > 0 {
		pm.History = prune.Distance(s.BlockNumber - pruneTo)
		pm.Receipts = prune.Distance(s.BlockNumber - pruneTo)
		pm.CallTraces = prune.Distance(s.BlockNumber - pruneTo)
		pm.TxIndex = prune.Distance(s.BlockNumber - pruneTo)
	}
	log.Info("ID exec", "progress", execStage)
	if block != 0 {
		s.BlockNumber = block
		log.Info("Overriding initial state", "block", block)
	}
	log.Info("ID call traces", "progress", s.BlockNumber)

	cfg := stagedsync.StageCallTracesCfg(kv, pm, block, tmpdir)

	if unwind > 0 {
		u := sync.NewUnwindState(stages.CallTraces, s.BlockNumber-unwind, s.BlockNumber)
		err = stagedsync.UnwindCallTraces(u, s, tx, cfg, ctx)
		if err != nil {
			return err
		}
	} else if pruneTo > 0 {
		p, err := sync.PruneStageState(stages.CallTraces, s.BlockNumber, tx, nil)
		if err != nil {
			return err
		}
		err = stagedsync.PruneCallTraces(p, tx, cfg, ctx)
		if err != nil {
			return err
		}
	} else {
		if err := stagedsync.SpawnCallTraces(s, tx, cfg, ctx); err != nil {
			return err
		}
	}
	return tx.Commit()
}

func stageHistory(db kv.RwDB, ctx context.Context) error {
	tmpdir := path.Join(datadir, etl.TmpDirName)
	pm, _, _, _, sync, _, _ := newSync(ctx, db, nil)
	must(sync.SetCurrentStage(stages.AccountHistoryIndex))

	tx, err := db.BeginRw(ctx)
	if err != nil {
		return err
	}
	defer tx.Rollback()

	if reset {
		err = resetHistory(tx)
		if err != nil {
			return err
		}
		return tx.Commit()
	}
	execStage := progress(tx, stages.Execution)
	stageStorage := stage(sync, tx, nil, stages.StorageHistoryIndex)
	stageAcc := stage(sync, tx, nil, stages.AccountHistoryIndex)
	if pruneTo > 0 {
		pm.History = prune.Distance(stageAcc.BlockNumber - pruneTo)
		pm.Receipts = prune.Distance(stageAcc.BlockNumber - pruneTo)
		pm.CallTraces = prune.Distance(stageAcc.BlockNumber - pruneTo)
		pm.TxIndex = prune.Distance(stageAcc.BlockNumber - pruneTo)
	}
	log.Info("ID exec", "progress", execStage)
	log.Info("ID acc history", "progress", stageAcc.BlockNumber)
	log.Info("ID storage history", "progress", stageStorage.BlockNumber)

	cfg := stagedsync.StageHistoryCfg(db, pm, tmpdir)
	if unwind > 0 { //nolint:staticcheck
		u := sync.NewUnwindState(stages.StorageHistoryIndex, stageStorage.BlockNumber-unwind, stageStorage.BlockNumber)
		if err := stagedsync.UnwindStorageHistoryIndex(u, stageStorage, tx, cfg, ctx); err != nil {
			return err
		}
		u = sync.NewUnwindState(stages.AccountHistoryIndex, stageAcc.BlockNumber-unwind, stageAcc.BlockNumber)
		if err := stagedsync.UnwindAccountHistoryIndex(u, stageAcc, tx, cfg, ctx); err != nil {
			return err
		}
	} else if pruneTo > 0 {
		pa, err := sync.PruneStageState(stages.AccountHistoryIndex, stageAcc.BlockNumber, tx, db)
		if err != nil {
			return err
		}
		err = stagedsync.PruneAccountHistoryIndex(pa, tx, cfg, ctx)
		if err != nil {
			return err
		}
		ps, err := sync.PruneStageState(stages.StorageHistoryIndex, stageStorage.BlockNumber, tx, db)
		if err != nil {
			return err
		}
		err = stagedsync.PruneStorageHistoryIndex(ps, tx, cfg, ctx)
		if err != nil {
			return err
		}
		_ = printStages(tx)
	} else {
		if err := stagedsync.SpawnAccountHistoryIndex(stageAcc, tx, cfg, ctx); err != nil {
			return err
		}
		if err := stagedsync.SpawnStorageHistoryIndex(stageStorage, tx, cfg, ctx); err != nil {
			return err
		}
	}
	return tx.Commit()
}

func stageTxLookup(db kv.RwDB, ctx context.Context) error {
	tmpdir := path.Join(datadir, etl.TmpDirName)

	pm, _, chainConfig, _, sync, _, _ := newSync(ctx, db, nil)
	must(sync.SetCurrentStage(stages.TxLookup))

	tx, err := db.BeginRw(ctx)
	if err != nil {
		return err
	}
	defer tx.Rollback()

	if reset {
		err = resetTxLookup(tx)
		if err != nil {
			return err
		}
		return tx.Commit()
	}
	s := stage(sync, tx, nil, stages.TxLookup)
	if pruneTo > 0 {
		pm.History = prune.Distance(s.BlockNumber - pruneTo)
		pm.Receipts = prune.Distance(s.BlockNumber - pruneTo)
		pm.CallTraces = prune.Distance(s.BlockNumber - pruneTo)
		pm.TxIndex = prune.Distance(s.BlockNumber - pruneTo)
	}
	log.Info("Stage", "name", s.ID, "progress", s.BlockNumber)

	cfg := stagedsync.StageTxLookupCfg(db, pm, tmpdir, allSnapshots(chainConfig))
	if unwind > 0 {
		u := sync.NewUnwindState(stages.TxLookup, s.BlockNumber-unwind, s.BlockNumber)
		err = stagedsync.UnwindTxLookup(u, s, tx, cfg, ctx)
		if err != nil {
			return err
		}
	} else if pruneTo > 0 {
		p, err := sync.PruneStageState(stages.TxLookup, s.BlockNumber, tx, nil)
		if err != nil {
			return err
		}
		err = stagedsync.PruneTxLookup(p, tx, cfg, ctx)
		if err != nil {
			return err
		}
	} else {
		err = stagedsync.SpawnTxLookup(s, tx, cfg, ctx)
		if err != nil {
			return err
		}
	}
	return tx.Commit()
}

func printAllStages(db kv.RoDB, ctx context.Context) error {
	return db.View(ctx, func(tx kv.Tx) error { return printStages(tx) })
}

func printAppliedMigrations(db kv.RwDB, ctx context.Context) error {
	return db.View(ctx, func(tx kv.Tx) error {
		applied, err := migrations.AppliedMigrations(tx, false /* withPayload */)
		if err != nil {
			return err
		}
		var appliedStrs = make([]string, len(applied))
		i := 0
		for k := range applied {
			appliedStrs[i] = k
			i++
		}
		sort.Strings(appliedStrs)
		log.Info("Applied", "migrations", strings.Join(appliedStrs, " "))
		return nil
	})
}

func removeMigration(db kv.RwDB, ctx context.Context) error {
	return db.Update(ctx, func(tx kv.RwTx) error {
		return tx.Delete(kv.Migrations, []byte(migration), nil)
	})
}

func byChain() (*core.Genesis, *params.ChainConfig) {
	var chainConfig *params.ChainConfig

	var genesis *core.Genesis
	switch chain {
	case "", params.MainnetChainName:
		chainConfig = params.MainnetChainConfig
		genesis = core.DefaultGenesisBlock()
	case params.RopstenChainName:
		chainConfig = params.RopstenChainConfig
		genesis = core.DefaultRopstenGenesisBlock()
	case params.GoerliChainName:
		chainConfig = params.GoerliChainConfig
		genesis = core.DefaultGoerliGenesisBlock()
	case params.BSCChainName:
		chainConfig = params.BSCChainConfig
		genesis = core.DefaultBSCGenesisBlock()
	case params.ChapelChainName:
		chainConfig = params.ChapelChainConfig
		genesis = core.DefaultChapelGenesisBlock()
	case params.RialtoChainName:
		chainConfig = params.RialtoChainConfig
		genesis = core.DefaultChapelGenesisBlock()
	case params.RinkebyChainName:
		chainConfig = params.RinkebyChainConfig
		genesis = core.DefaultRinkebyGenesisBlock()
	case params.SokolChainName:
		chainConfig = params.SokolChainConfig
		genesis = core.DefaultSokolGenesisBlock()
	case params.KovanChainName:
		chainConfig = params.KovanChainConfig
		genesis = core.DefaultKovanGenesisBlock()
	case params.FermionChainName:
		chainConfig = params.FermionChainConfig
		genesis = core.DefaultFermionGenesisBlock()
	}
	return genesis, chainConfig
}

var openSnapshotOnce sync.Once
var _allSnapshotsSingleton *snapshotsync.AllSnapshots

func allSnapshots(cc *params.ChainConfig) *snapshotsync.AllSnapshots {
	openSnapshotOnce.Do(func() {
		if enableSnapshot {
			snapshotCfg := ethconfig.Snapshot{
				Enabled: true,
				Dir:     path.Join(datadir, "snapshots"),
			}
			_allSnapshotsSingleton = snapshotsync.NewAllSnapshots(snapshotCfg.Dir, params.KnownSnapshots(cc.ChainName))
			if err := _allSnapshotsSingleton.ReopenSegments(); err != nil {
				panic(err)
			}
			if err := _allSnapshotsSingleton.ReopenIndices(); err != nil {
				panic(err)
			}
		}
	})
	return _allSnapshotsSingleton
}

func getBlockReader(cc *params.ChainConfig) (blockReader interfaces.FullBlockReader) {
	blockReader = snapshotsync.NewBlockReader()
	if sn := allSnapshots(cc); sn != nil {
		blockReader = snapshotsync.NewBlockReaderWithSnapshots(sn)
	}
	return blockReader
}

func newSync(ctx context.Context, db kv.RwDB, miningConfig *params.MiningConfig) (prune.Mode, consensus.Engine, *params.ChainConfig, *vm.Config, *stagedsync.Sync, *stagedsync.Sync, stagedsync.MiningState) {
	tmpdir := path.Join(datadir, etl.TmpDirName)
	logger := log.New()

	var pm prune.Mode
	var err error
	if err = db.View(context.Background(), func(tx kv.Tx) error {
		pm, err = prune.Get(tx)
		if err != nil {
			return err
		}
		if err = stagedsync.UpdateMetrics(tx); err != nil {
			return err
		}
		return nil
	}); err != nil {
		panic(err)
	}
	vmConfig := &vm.Config{}

	genesis, chainConfig := byChain()
	var engine consensus.Engine
	if chainConfig.Clique != nil {
		c := params.CliqueSnapshot
		c.DBPath = path.Join(datadir, "clique/db")
		engine = ethconfig.CreateConsensusEngine(chainConfig, logger, c, nil, false)
	} else if chainConfig.Aura != nil {
		engine = ethconfig.CreateConsensusEngine(chainConfig, logger, &params.AuRaConfig{DBPath: path.Join(datadir, "aura")}, nil, false)
<<<<<<< HEAD
	case params.BSCChainName, params.ChapelChainName, params.RialtoChainName:
		config := &ethconfig.Defaults
		var consensusConfig interface{}
		if chainConfig.Parlia != nil {
			consensusConfig = &params.ParliaConfig{DBPath: path.Join(datadir, "parlia")}
		}
		engine = ethconfig.CreateConsensusEngine(chainConfig, logger, consensusConfig, config.Miner.Notify, config.Miner.Noverify)
=======
	} else { //ethash
		engine = ethash.NewFaker()
>>>>>>> bbb3cc97
	}

	events := privateapi.NewEvents()

	chainConfig, genesisBlock, genesisErr := core.CommitGenesisBlock(db, genesis)
	if _, ok := genesisErr.(*params.ConfigCompatError); genesisErr != nil && !ok {
		panic(genesisErr)
	}
	log.Info("Initialised chain configuration", "config", chainConfig)

	var batchSize datasize.ByteSize
	must(batchSize.UnmarshalText([]byte(batchSizeStr)))

	blockDownloaderWindow := 65536
	downloadServer, err := download.NewControlServer(db, "", chainConfig, genesisBlock.Hash(), engine, 1, nil, blockDownloaderWindow)
	if err != nil {
		panic(err)
	}

	cfg := ethconfig.Defaults
	cfg.Prune = pm
	cfg.BatchSize = batchSize
	cfg.TxPool.Disable = true
	if miningConfig != nil {
		cfg.Miner = *miningConfig
	}

	sync, err := stages2.NewStagedSync(context.Background(), logger, db, p2p.Config{}, cfg, chainConfig.TerminalTotalDifficulty, downloadServer, tmpdir, nil, nil, nil, nil)
	if err != nil {
		panic(err)
	}
	miner := stagedsync.NewMiningState(&cfg.Miner)

	miningSync := stagedsync.New(
		stagedsync.MiningStages(ctx,
			stagedsync.StageMiningCreateBlockCfg(db, miner, *chainConfig, engine, nil, nil, tmpdir),
			stagedsync.StageMiningExecCfg(db, miner, events, *chainConfig, engine, &vm.Config{}, tmpdir),
			stagedsync.StageHashStateCfg(db, tmpdir),
			stagedsync.StageTrieCfg(db, false, true, tmpdir, getBlockReader(chainConfig)),
			stagedsync.StageMiningFinishCfg(db, *chainConfig, engine, miner, ctx.Done()),
		),
		stagedsync.MiningUnwindOrder,
		stagedsync.MiningPruneOrder,
	)

	return pm, engine, chainConfig, vmConfig, sync, miningSync, miner
}

func progress(tx kv.Getter, stage stages.SyncStage) uint64 {
	res, err := stages.GetStageProgress(tx, stage)
	if err != nil {
		panic(err)
	}
	return res
}

func stage(st *stagedsync.Sync, tx kv.Tx, db kv.RoDB, stage stages.SyncStage) *stagedsync.StageState {
	res, err := st.StageState(stage, tx, db)
	if err != nil {
		panic(err)
	}
	return res
}

func overrideStorageMode(db kv.RwDB) error {
	pm, err := prune.FromCli(pruneFlag, pruneH, pruneR, pruneT, pruneC,
		pruneHBefore, pruneRBefore, pruneTBefore, pruneCBefore, experiments)
	if err != nil {
		return err
	}
	return db.Update(context.Background(), func(tx kv.RwTx) error {
		if err = prune.Override(tx, pm); err != nil {
			return err
		}
		pm, err = prune.Get(tx)
		if err != nil {
			return err
		}
		log.Info("Storage mode in DB", "mode", pm.String())
		return nil
	})
}<|MERGE_RESOLUTION|>--- conflicted
+++ resolved
@@ -1087,18 +1087,12 @@
 		engine = ethconfig.CreateConsensusEngine(chainConfig, logger, c, nil, false)
 	} else if chainConfig.Aura != nil {
 		engine = ethconfig.CreateConsensusEngine(chainConfig, logger, &params.AuRaConfig{DBPath: path.Join(datadir, "aura")}, nil, false)
-<<<<<<< HEAD
-	case params.BSCChainName, params.ChapelChainName, params.RialtoChainName:
+	} else if chainConfig.Parlia != nil {
 		config := &ethconfig.Defaults
-		var consensusConfig interface{}
-		if chainConfig.Parlia != nil {
-			consensusConfig = &params.ParliaConfig{DBPath: path.Join(datadir, "parlia")}
-		}
+		consensusConfig := &params.ParliaConfig{DBPath: path.Join(datadir, "parlia")}
 		engine = ethconfig.CreateConsensusEngine(chainConfig, logger, consensusConfig, config.Miner.Notify, config.Miner.Noverify)
-=======
 	} else { //ethash
 		engine = ethash.NewFaker()
->>>>>>> bbb3cc97
 	}
 
 	events := privateapi.NewEvents()
