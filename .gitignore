--- conflicted
+++ resolved
@@ -71,12 +71,10 @@
 libmdbx/build/*
 tests/testdata/*
 
-<<<<<<< HEAD
 config.toml
 genesis.json
 datadir/
 erigon
 integration
-=======
-go.work
->>>>>>> 5cac9fbf
+
+go.work